/*
 * Copyright (C) 2017 The Android Open Source Project
 *
 * Licensed under the Apache License, Version 2.0 (the "License");
 * you may not use this file except in compliance with the License.
 * You may obtain a copy of the License at
 *
 *      http://www.apache.org/licenses/LICENSE-2.0
 *
 * Unless required by applicable law or agreed to in writing, software
 * distributed under the License is distributed on an "AS IS" BASIS,
 * WITHOUT WARRANTIES OR CONDITIONS OF ANY KIND, either express or implied.
 * See the License for the specific language governing permissions and
 * limitations under the License.
 */
package com.android.wallpaper.picker;

import static com.android.wallpaper.widget.BottomActionBar.BottomAction.APPLY;

import android.app.Activity;
import android.content.Context;
import android.content.Intent;
import android.content.res.ColorStateList;
import android.content.res.Resources.NotFoundException;
import android.content.res.TypedArray;
import android.os.Bundle;
import android.util.Log;
import android.view.ContextThemeWrapper;
import android.view.LayoutInflater;
import android.view.View;
import android.view.ViewGroup;
import android.widget.Toast;

import androidx.annotation.CallSuper;
import androidx.annotation.IdRes;
import androidx.annotation.IntDef;
import androidx.annotation.LayoutRes;
import androidx.annotation.Nullable;
import androidx.core.widget.ContentLoadingProgressBar;
import androidx.fragment.app.FragmentActivity;

import com.android.wallpaper.R;
import com.android.wallpaper.model.LiveWallpaperInfo;
import com.android.wallpaper.model.WallpaperInfo;
import com.android.wallpaper.module.Injector;
import com.android.wallpaper.module.InjectorProvider;
import com.android.wallpaper.module.UserEventLogger;
import com.android.wallpaper.module.WallpaperPersister.Destination;
import com.android.wallpaper.module.WallpaperPreferences;
import com.android.wallpaper.module.WallpaperSetter;
import com.android.wallpaper.widget.BottomActionBar;

import java.util.Date;
import java.util.List;

/**
 * Base Fragment to display the UI for previewing an individual wallpaper
 */
public abstract class PreviewFragment extends AppbarFragment implements
        SetWallpaperDialogFragment.Listener, SetWallpaperErrorDialogFragment.Listener,
        LoadWallpaperErrorDialogFragment.Listener {

    /**
     * User can view wallpaper and attributions in full screen, but "Set wallpaper" button is
     * hidden.
     */
    static final int MODE_VIEW_ONLY = 0;

    /**
     * User can view wallpaper and attributions in full screen and click "Set wallpaper" to set the
     * wallpaper with pan and crop position to the device.
     */
    static final int MODE_CROP_AND_SET_WALLPAPER = 1;

    /**
     * Possible preview modes for the fragment.
     */
    @IntDef({
            MODE_VIEW_ONLY,
            MODE_CROP_AND_SET_WALLPAPER})
    public @interface PreviewMode {
    }

    public static final String ARG_WALLPAPER = "wallpaper";
    public static final String ARG_PREVIEW_MODE = "preview_mode";
    public static final String ARG_VIEW_AS_HOME = "view_as_home";
    public static final String ARG_TESTING_MODE_ENABLED = "testing_mode_enabled";

    /**
     * Creates and returns new instance of {@link ImagePreviewFragment} with the provided wallpaper
     * set as an argument.
     */
    public static PreviewFragment newInstance(WallpaperInfo wallpaperInfo, @PreviewMode int mode,
            boolean viewAsHome, boolean testingModeEnabled) {
        Bundle args = new Bundle();
        args.putParcelable(ARG_WALLPAPER, wallpaperInfo);
        args.putInt(ARG_PREVIEW_MODE, mode);
        args.putBoolean(ARG_VIEW_AS_HOME, viewAsHome);
        args.putBoolean(ARG_TESTING_MODE_ENABLED, testingModeEnabled);

        PreviewFragment fragment = wallpaperInfo instanceof LiveWallpaperInfo
                ? new LivePreviewFragment() : new ImagePreviewFragment();
        fragment.setArguments(args);
        return fragment;
    }

    private static final String TAG_LOAD_WALLPAPER_ERROR_DIALOG_FRAGMENT =
            "load_wallpaper_error_dialog";
    private static final String TAG_SET_WALLPAPER_ERROR_DIALOG_FRAGMENT =
            "set_wallpaper_error_dialog";
    private static final int UNUSED_REQUEST_CODE = 1;
    private static final String TAG = "PreviewFragment";

    @PreviewMode
    protected int mPreviewMode;

    protected boolean mViewAsHome;

    /**
     * When true, enables a test mode of operation -- in which certain UI features are disabled to
     * allow for UI tests to run correctly. Works around issue in ProgressDialog currently where the
     * dialog constantly keeps the UI thread alive and blocks a test forever.
     */
    protected boolean mTestingModeEnabled;

    protected WallpaperInfo mWallpaper;
    protected WallpaperSetter mWallpaperSetter;
    protected UserEventLogger mUserEventLogger;
    protected BottomActionBar mBottomActionBar;
    protected ContentLoadingProgressBar mLoadingProgressBar;

    protected Intent mExploreIntent;
    protected CharSequence mActionLabel;

    /**
     * Staged error dialog fragments that were unable to be shown when the hosting activity didn't
     * allow committing fragment transactions.
     */
    private SetWallpaperErrorDialogFragment mStagedSetWallpaperErrorDialogFragment;
    private LoadWallpaperErrorDialogFragment mStagedLoadWallpaperErrorDialogFragment;

    protected static int getAttrColor(Context context, int attr) {
        TypedArray ta = context.obtainStyledAttributes(new int[]{attr});
        int colorAccent = ta.getColor(0, 0);
        ta.recycle();
        return colorAccent;
    }

    @Override
    public void onCreate(Bundle savedInstanceState) {
        super.onCreate(savedInstanceState);
        Context appContext = getContext().getApplicationContext();
        Injector injector = InjectorProvider.getInjector();

        mUserEventLogger = injector.getUserEventLogger(appContext);
        mWallpaper = getArguments().getParcelable(ARG_WALLPAPER);

        //noinspection ResourceType
        mPreviewMode = getArguments().getInt(ARG_PREVIEW_MODE);
        mViewAsHome = getArguments().getBoolean(ARG_VIEW_AS_HOME);
        mTestingModeEnabled = getArguments().getBoolean(ARG_TESTING_MODE_ENABLED);
        mWallpaperSetter = new WallpaperSetter(injector.getWallpaperPersister(appContext),
                injector.getPreferences(appContext), mUserEventLogger, mTestingModeEnabled);

        setHasOptionsMenu(true);

        Activity activity = getActivity();
        List<String> attributions = getAttributions(activity);
        if (attributions.size() > 0 && attributions.get(0) != null) {
            activity.setTitle(attributions.get(0));
        }
    }

    @Override
    @CallSuper
    public View onCreateView(LayoutInflater inflater, ViewGroup container,
                             Bundle savedInstanceState) {
        View view = inflater.inflate(getLayoutResId(), container, false);
        setUpToolbar(view);

        mLoadingProgressBar = view.findViewById(getLoadingIndicatorResId());
        mLoadingProgressBar.show();
        return view;
    }

    @Override
    protected void onBottomActionBarReady(BottomActionBar bottomActionBar) {
        mBottomActionBar = bottomActionBar;
        // TODO: Extract the common code here.
    }

    protected List<String> getAttributions(Context context) {
        return mWallpaper.getAttributions(context);
    }

    @LayoutRes
    protected abstract int getLayoutResId();

    @IdRes
    protected abstract int getLoadingIndicatorResId();

    protected int getDeviceDefaultTheme() {
        return android.R.style.Theme_DeviceDefault;
    }

    @Override
    public void onResume() {
        super.onResume();

        WallpaperPreferences preferences =
                InjectorProvider.getInjector().getPreferences(getActivity());
        preferences.setLastAppActiveTimestamp(new Date().getTime());

        // Show the staged 'load wallpaper' or 'set wallpaper' error dialog fragments if there is
        // one that was unable to be shown earlier when this fragment's hosting activity didn't
        // allow committing fragment transactions.
        if (mStagedLoadWallpaperErrorDialogFragment != null) {
            mStagedLoadWallpaperErrorDialogFragment.show(
                    requireFragmentManager(), TAG_LOAD_WALLPAPER_ERROR_DIALOG_FRAGMENT);
            mStagedLoadWallpaperErrorDialogFragment = null;
        }
        if (mStagedSetWallpaperErrorDialogFragment != null) {
            mStagedSetWallpaperErrorDialogFragment.show(
                    requireFragmentManager(), TAG_SET_WALLPAPER_ERROR_DIALOG_FRAGMENT);
            mStagedSetWallpaperErrorDialogFragment = null;
        }
    }

    protected void setUpExploreIntentAndLabel(@Nullable Runnable callback) {
        Context context = getContext();
        if (context == null) {
            return;
        }

        WallpaperInfoHelper.loadExploreIntent(context, mWallpaper,
                (actionLabel, exploreIntent) -> {
                    mActionLabel = actionLabel;
                    mExploreIntent = exploreIntent;
                    if (callback != null) {
                        callback.run();
                    }
                }
        );
    }

    /**
     * Configure loading indicator with a MaterialProgressDrawable.
     */
    protected void setUpLoadingIndicator() {
        mLoadingProgressBar.setProgressTintList(ColorStateList.valueOf(getAttrColor(
                new ContextThemeWrapper(requireContext(), getDeviceDefaultTheme()),
                android.R.attr.colorAccent)));
        mLoadingProgressBar.show();
    }

    protected abstract boolean isLoaded();

    @Override
    public void onSet(int destination) {
        setCurrentWallpaper(destination);
    }

    @Override
    public void onDialogDismissed(boolean withItemSelected) {
        mBottomActionBar.deselectAction(APPLY);
    }

    @Override
    public void onClickTryAgain(@Destination int wallpaperDestination) {
        setCurrentWallpaper(wallpaperDestination);
    }

    @Override
    public void onClickOk() {
        FragmentActivity activity = getActivity();
        if (activity != null) {
            activity.finish();
        }
    }

    @Override
    public void onDestroy() {
        super.onDestroy();
        mWallpaperSetter.cleanUp();
    }

    @Override
    public CharSequence getDefaultTitle() {
        return getContext().getString(R.string.preview);
    }

    protected void onSetWallpaperClicked(View button) {
        mWallpaperSetter.requestDestination(getActivity(), getFragmentManager(), this,
                mWallpaper instanceof LiveWallpaperInfo);
    }

    protected void onExploreClicked(View button) {
        if (getContext() == null) {
            return;
        }
        Context context = getContext();
        mUserEventLogger.logActionClicked(mWallpaper.getCollectionId(context),
                mWallpaper.getActionLabelRes(context));

        startActivity(mExploreIntent);
    }

    /**
     * Sets current wallpaper to the device based on current zoom and scroll state.
     *
     * @param destination The wallpaper destination i.e. home vs. lockscreen vs. both.
     */
    protected abstract void setCurrentWallpaper(@Destination int destination);

    protected void finishActivity(boolean success) {
<<<<<<< HEAD
        Activity activity = requireActivity();
=======
        Activity activity = getActivity();
        if (activity == null) {
            return;
        }
>>>>>>> 6008ef32
        if (success) {
            try {
                Toast.makeText(activity,
                        R.string.wallpaper_set_successfully_message, Toast.LENGTH_SHORT).show();
            } catch (NotFoundException e) {
                Log.e(TAG, "Could not show toast " + e);
            }
            activity.setResult(Activity.RESULT_OK);
        }
        activity.overridePendingTransition(R.anim.fade_in, R.anim.fade_out);
        activity.finish();
    }

    protected void showSetWallpaperErrorDialog(@Destination int wallpaperDestination) {
        SetWallpaperErrorDialogFragment newFragment = SetWallpaperErrorDialogFragment.newInstance(
                R.string.set_wallpaper_error_message, wallpaperDestination);
        newFragment.setTargetFragment(this, UNUSED_REQUEST_CODE);

        // Show 'set wallpaper' error dialog now if it's safe to commit fragment transactions,
        // otherwise stage it for later when the hosting activity is in a state to commit fragment
        // transactions.
        BasePreviewActivity activity = (BasePreviewActivity) requireActivity();
        if (activity.isSafeToCommitFragmentTransaction()) {
            newFragment.show(requireFragmentManager(), TAG_SET_WALLPAPER_ERROR_DIALOG_FRAGMENT);
        } else {
            mStagedSetWallpaperErrorDialogFragment = newFragment;
        }
    }

    /**
     * Shows 'load wallpaper' error dialog now or stage it to be shown when the hosting activity is
     * in a state that allows committing fragment transactions.
     */
    protected void showLoadWallpaperErrorDialog() {
        LoadWallpaperErrorDialogFragment dialogFragment =
                LoadWallpaperErrorDialogFragment.newInstance();
        dialogFragment.setTargetFragment(this, UNUSED_REQUEST_CODE);

        // Show 'load wallpaper' error dialog now or stage it to be shown when the hosting
        // activity is in a state that allows committing fragment transactions.
        BasePreviewActivity activity = (BasePreviewActivity) getActivity();
        if (activity != null && activity.isSafeToCommitFragmentTransaction()) {
            dialogFragment.show(requireFragmentManager(), TAG_LOAD_WALLPAPER_ERROR_DIALOG_FRAGMENT);
        } else {
            mStagedLoadWallpaperErrorDialogFragment = dialogFragment;
        }
    }

    /**
     * Returns whether layout direction is RTL (or false for LTR). Since native RTL layout support
     * was added in API 17, returns false for versions lower than 17.
     */
    protected boolean isRtl() {
        return getResources().getConfiguration().getLayoutDirection()
                    == View.LAYOUT_DIRECTION_RTL;
    }
}<|MERGE_RESOLUTION|>--- conflicted
+++ resolved
@@ -313,14 +313,10 @@
     protected abstract void setCurrentWallpaper(@Destination int destination);
 
     protected void finishActivity(boolean success) {
-<<<<<<< HEAD
-        Activity activity = requireActivity();
-=======
         Activity activity = getActivity();
         if (activity == null) {
             return;
         }
->>>>>>> 6008ef32
         if (success) {
             try {
                 Toast.makeText(activity,
