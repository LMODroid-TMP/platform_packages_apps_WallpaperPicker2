/*
 * Copyright (C) 2019 The Android Open Source Project
 *
 * Licensed under the Apache License, Version 2.0 (the "License");
 * you may not use this file except in compliance with the License.
 * You may obtain a copy of the License at
 *
 *      http://www.apache.org/licenses/LICENSE-2.0
 *
 * Unless required by applicable law or agreed to in writing, software
 * distributed under the License is distributed on an "AS IS" BASIS,
 * WITHOUT WARRANTIES OR CONDITIONS OF ANY KIND, either express or implied.
 * See the License for the specific language governing permissions and
 * limitations under the License.
 */
package com.android.wallpaper.picker;

import static android.view.View.IMPORTANT_FOR_ACCESSIBILITY_NO_HIDE_DESCENDANTS;
import static android.view.View.IMPORTANT_FOR_ACCESSIBILITY_YES;
import static android.view.View.MeasureSpec.EXACTLY;
import static android.view.View.MeasureSpec.makeMeasureSpec;

import static com.android.wallpaper.util.WallpaperSurfaceCallback.LOW_RES_BITMAP_BLUR_RADIUS;
import static com.android.wallpaper.widget.BottomActionBar.BottomAction.APPLY;
import static com.android.wallpaper.widget.BottomActionBar.BottomAction.CUSTOMIZE;
import static com.android.wallpaper.widget.BottomActionBar.BottomAction.EDIT;
import static com.android.wallpaper.widget.BottomActionBar.BottomAction.INFORMATION;

import android.animation.Animator;
import android.animation.AnimatorListenerAdapter;
import android.app.Activity;
import android.app.AlertDialog;
import android.app.WallpaperColors;
import android.content.Context;
import android.content.res.Resources;
import android.graphics.Bitmap;
import android.graphics.BitmapFactory;
import android.graphics.Color;
import android.graphics.ColorSpace;
import android.graphics.Point;
import android.graphics.PointF;
import android.graphics.Rect;
import android.graphics.RenderEffect;
import android.graphics.Shader;
import android.os.Bundle;
import android.os.Handler;
import android.util.Log;
import android.view.LayoutInflater;
import android.view.Surface;
import android.view.SurfaceControlViewHost;
import android.view.SurfaceHolder;
import android.view.SurfaceView;
import android.view.View;
import android.view.ViewGroup;
import android.view.ViewGroup.LayoutParams;
import android.widget.ImageView;

import androidx.annotation.NonNull;
import androidx.annotation.Nullable;
import androidx.annotation.VisibleForTesting;
import androidx.cardview.widget.CardView;
import androidx.constraintlayout.widget.ConstraintLayout;
import androidx.constraintlayout.widget.ConstraintSet;
import androidx.fragment.app.FragmentActivity;

import com.android.wallpaper.R;
import com.android.wallpaper.asset.Asset;
import com.android.wallpaper.asset.CurrentWallpaperAssetVN;
import com.android.wallpaper.model.SetWallpaperViewModel;
import com.android.wallpaper.model.WallpaperInfo.ColorInfo;
import com.android.wallpaper.module.BitmapCropper;
import com.android.wallpaper.module.Injector;
import com.android.wallpaper.module.InjectorProvider;
import com.android.wallpaper.module.LargeScreenMultiPanesChecker;
import com.android.wallpaper.module.WallpaperPersister.Destination;
import com.android.wallpaper.module.WallpaperPersister.WallpaperPosition;
import com.android.wallpaper.module.WallpaperPreferences;
import com.android.wallpaper.util.DisplayUtils;
import com.android.wallpaper.util.FullScreenAnimation;
import com.android.wallpaper.util.ResourceUtils;
import com.android.wallpaper.util.ScreenSizeCalculator;
import com.android.wallpaper.util.SizeCalculator;
import com.android.wallpaper.util.WallpaperCropUtils;
import com.android.wallpaper.widget.BottomActionBar;
import com.android.wallpaper.widget.BottomActionBar.AccessibilityCallback;
import com.android.wallpaper.widget.LockScreenPreviewer;

import com.bumptech.glide.Glide;
import com.bumptech.glide.MemoryCategory;
import com.davemorrissey.labs.subscaleview.ImageSource;
import com.davemorrissey.labs.subscaleview.SubsamplingScaleImageView;

import java.io.ByteArrayOutputStream;
import java.util.Arrays;
import java.util.Locale;
import java.util.concurrent.ExecutionException;
import java.util.concurrent.Executor;
import java.util.concurrent.Executors;
import java.util.concurrent.Future;
import java.util.concurrent.atomic.AtomicInteger;

/**
 * Fragment which displays the UI for previewing an individual static wallpaper and its attribution
 * information.
 */
public class ImagePreviewFragment extends PreviewFragment {

    private static final String TAG = "ImagePreviewFragment";
    private static final float DEFAULT_WALLPAPER_MAX_ZOOM = 8f;
    private static final Executor sExecutor = Executors.newCachedThreadPool();

    private final WallpaperSurfaceCallback mWallpaperSurfaceCallback =
            new WallpaperSurfaceCallback();

    private final AtomicInteger mImageScaleChangeCounter = new AtomicInteger(0);
    private final AtomicInteger mRecalculateColorCounter = new AtomicInteger(0);
    private final Injector mInjector = InjectorProvider.getInjector();

    /**
     * Size of the screen considered for cropping the wallpaper (typically the same as
     * {@link #mScreenSize} but it could be different on multi-display)
     */
    private Point mWallpaperScreenSize;
    /**
     * The size of the current screen
     */
    private Point mScreenSize;
    protected Point mRawWallpaperSize; // Native size of wallpaper image.
    protected ImageView mLowResImageView;
    protected TouchForwardingLayout mTouchForwardingLayout;
    protected ConstraintLayout mContainer;
    protected SurfaceView mWallpaperSurface;
    private boolean mIsSurfaceCreated = false;
    private WallpaperColors mWallpaperColors;
    private WallpaperPreferences mWallpaperPreferences;
    private FitStrategy mFitStrategy = FitStrategy.AS_PREVIEW;

    protected SurfaceView mWorkspaceSurface;
    protected WorkspaceSurfaceHolderCallback mWorkspaceSurfaceCallback;
    protected ViewGroup mLockPreviewContainer;
    protected LockScreenPreviewer mLockScreenPreviewer;
    protected SubsamplingScaleImageView mFullResImageView;
    protected Asset mWallpaperAsset;
    private Future<ColorInfo> mColorFuture;
    private DisplayUtils mDisplayUtils;

    @Override
    public void onCreate(Bundle savedInstanceState) {
        super.onCreate(savedInstanceState);
        mWallpaperAsset = mWallpaper.getAsset(requireContext().getApplicationContext());
        mColorFuture = mWallpaper.computeColorInfo(requireContext());
        mWallpaperPreferences = mInjector.getPreferences(getContext());
    }

    @Override
    protected int getLayoutResId() {
        return R.layout.fragment_image_preview;
    }

    @Override
    public View onCreateView(LayoutInflater inflater, ViewGroup container,
            Bundle savedInstanceState) {
        View view = super.onCreateView(inflater, container, savedInstanceState);

        Activity activity = requireActivity();
        mDisplayUtils = mInjector.getDisplayUtils(activity);
        ScreenSizeCalculator screenSizeCalculator = ScreenSizeCalculator.getInstance();
        mScreenSize = screenSizeCalculator.getScreenSize(
                activity.getWindowManager().getDefaultDisplay());
        // "Wallpaper screen" size will be the size of the largest screen available
        mWallpaperScreenSize = screenSizeCalculator.getScreenSize(
                mDisplayUtils.getWallpaperDisplay());

        mContainer = view.findViewById(R.id.container);
        mTouchForwardingLayout = mContainer.findViewById(R.id.touch_forwarding_layout);
        mTouchForwardingLayout.setForwardingEnabled(true);

        // Update preview header color which covers toolbar and status bar area.
        updatePreviewHeader(view);

        // Set aspect ratio on the preview card dynamically.
        ConstraintSet set = new ConstraintSet();
        set.clone(mContainer);
        String ratio = String.format(Locale.US, "%d:%d", mScreenSize.x, mScreenSize.y);
        set.setDimensionRatio(mTouchForwardingLayout.getId(), ratio);
        set.applyTo(mContainer);

        mWorkspaceSurface = mContainer.findViewById(R.id.workspace_surface);
        mWorkspaceSurfaceCallback = createWorkspaceSurfaceCallback(mWorkspaceSurface);
        mWallpaperSurface = mContainer.findViewById(R.id.wallpaper_surface);
        mLockPreviewContainer = mContainer.findViewById(R.id.lock_screen_preview_container);
        int placeHolderColor = ResourceUtils.getColorAttr(getContext(),
                android.R.attr.colorBackground);
        mWorkspaceSurface.setResizeBackgroundColor(placeHolderColor);
        mLockScreenPreviewer = new LockScreenPreviewer(getLifecycle(), getContext(),
                mLockPreviewContainer);
        mLockScreenPreviewer.setDateViewVisibility(!mFullScreenAnimation.isFullScreen());
        mFullScreenAnimation.setFullScreenStatusListener(
                isFullScreen -> {
                    mLockScreenPreviewer.setDateViewVisibility(!isFullScreen);
                    if (!isFullScreen) {
                        mBottomActionBar.focusAccessibilityAction(EDIT);
                    }
                });
        setUpTabs(view.findViewById(R.id.separated_tabs));

        view.addOnLayoutChangeListener(new View.OnLayoutChangeListener() {
            @Override
            public void onLayoutChange(View thisView, int left, int top, int right, int bottom,
                    int oldLeft, int oldTop, int oldRight, int oldBottom) {
                ((CardView) mWorkspaceSurface.getParent()).setRadius(
                        SizeCalculator.getPreviewCornerRadius(activity,
                                ((CardView) mWorkspaceSurface.getParent()).getMeasuredWidth()));
                view.removeOnLayoutChangeListener(this);
            }
        });

        renderImageWallpaper();
        renderWorkspaceSurface();

        // Trim some memory from Glide to make room for the full-size image in this fragment.
        Glide.get(activity).setMemoryCategory(MemoryCategory.LOW);

        return view;
    }

    @Override
    public void onViewCreated(@NonNull View view, @Nullable Bundle savedInstanceState) {
        super.onViewCreated(view, savedInstanceState);
    }

    @VisibleForTesting(otherwise = VisibleForTesting.NONE)
    public SubsamplingScaleImageView getFullResImageView() {
        return mFullResImageView;
    }

    protected void onWallpaperColorsChanged(@Nullable WallpaperColors colors) {
        // Make it enabled since the buttons are disabled while wallpaper is moving.
        mBottomActionBar.enableActionButtonsWithBottomSheet(true);

        mWallpaperColors = colors;
        mLockScreenPreviewer.setColor(colors);

        mFullScreenAnimation.setFullScreenTextColor(
                colors == null || (colors.getColorHints()
                        & WallpaperColors.HINT_SUPPORTS_DARK_TEXT) == 0
                            ? FullScreenAnimation.FullScreenTextColor.LIGHT
                            : FullScreenAnimation.FullScreenTextColor.DARK);
    }

    @Override
    protected boolean isLoaded() {
        return mFullResImageView != null && mFullResImageView.hasImage();
    }

    @Override
    public void onClickOk() {
        FragmentActivity activity = getActivity();
        if (activity != null) {
            activity.finish();
        }
    }

    @Override
    public void onDestroy() {
        super.onDestroy();

        if (mFullResImageView != null) {
            mFullResImageView.recycle();
        }

        if (mLockScreenPreviewer != null) {
            mLockScreenPreviewer.release();
        }

        mWallpaperSurfaceCallback.cleanUp();
        mWorkspaceSurfaceCallback.cleanUp();
    }

    private void onChangeFitStrategyClicked() {
        final AtomicInteger selected = new AtomicInteger(mFitStrategy.ordinal());
        final AlertDialog alertDialog = new AlertDialog.Builder(getContext())
                .setTitle(R.string.fit_strategy)
                .setSingleChoiceItems(Arrays.stream(FitStrategy.values()).map(v -> getContext().getString(v.toAndroidString())).toArray(String[]::new), selected.get(),
                            (dialog, which) -> selected.set(which))
                .setOnDismissListener(dialog -> mBottomActionBar.deselectAction(CUSTOMIZE))
                .setPositiveButton(android.R.string.ok, (dialog, which) -> mFitStrategy = FitStrategy.values()[selected.get()])
                .setNegativeButton(android.R.string.cancel, null /* listener */)
                .create();
        alertDialog.show();
    }

    protected void setupActionBar() {
        mBottomActionBar.bindBottomSheetContentWithAction(
                new WallpaperInfoContent(getContext()), INFORMATION);
        Activity activity = getActivity();
        LargeScreenMultiPanesChecker checker = new LargeScreenMultiPanesChecker();
        if (activity != null
                && (activity.isInMultiWindowMode() || checker.isMultiPanesEnabled(getContext()))) {
            mBottomActionBar.showActionsOnly(INFORMATION, CUSTOMIZE, APPLY);
        } else {
            mBottomActionBar.showActionsOnly(INFORMATION, CUSTOMIZE, EDIT, APPLY);
        }
        mBottomActionBar.setActionClickListener(APPLY,
                unused -> onSetWallpaperClicked(null, mWallpaper));
        mBottomActionBar.setActionClickListener(CUSTOMIZE,
                unused -> onChangeFitStrategyClicked());
    }

    @Override
    protected void onBottomActionBarReady(BottomActionBar bottomActionBar) {
        super.onBottomActionBarReady(bottomActionBar);
        setupActionBar();
        View separatedTabsContainer = getView().findViewById(R.id.separated_tabs_container);
        // Update target view's accessibility param since it will be blocked by the bottom sheet
        // when expanded.
        mBottomActionBar.setAccessibilityCallback(new AccessibilityCallback() {
            @Override
            public void onBottomSheetCollapsed() {
                mContainer.setImportantForAccessibility(IMPORTANT_FOR_ACCESSIBILITY_YES);
                separatedTabsContainer.setImportantForAccessibility(
                        IMPORTANT_FOR_ACCESSIBILITY_YES);
            }

            @Override
            public void onBottomSheetExpanded() {
                mContainer.setImportantForAccessibility(
                        IMPORTANT_FOR_ACCESSIBILITY_NO_HIDE_DESCENDANTS);
                separatedTabsContainer.setImportantForAccessibility(
                        IMPORTANT_FOR_ACCESSIBILITY_NO_HIDE_DESCENDANTS);

            }
        });

        mBottomActionBar.show();
        // To avoid applying the wallpaper when the wallpaper's not parsed.
        mBottomActionBar.disableActions();
        // If the wallpaper is parsed, enable the bottom action bar.
        if (mRawWallpaperSize != null) {
            mBottomActionBar.enableActions();
        }
    }

    /**
     * Initializes MosaicView by initializing tiling, setting a fallback page bitmap, and
     * initializing a zoom-scroll observer and click listener.
     */
    private synchronized void initFullResView() {
        if (mRawWallpaperSize == null || mFullResImageView == null
                || mFullResImageView.isImageLoaded()) {
            return;
        }
        final boolean isWallpaperColorCached = isWallpaperColorInCache(
                mWallpaper.getStoredWallpaperId(getContext()));

        // If the color is cached, get the colors from SharedPreferences.
        if (isWallpaperColorCached) {
            Handler.getMain().post(() -> onWallpaperColorsChanged(
                    mWallpaperPreferences.getWallpaperColors(
                            mWallpaper.getStoredWallpaperId(getContext()))));
        }

        // Minimum scale will only be respected under this scale type.
        mFullResImageView.setMinimumScaleType(SubsamplingScaleImageView.SCALE_TYPE_CUSTOM);
        // When we set a minimum scale bigger than the scale with which the full image is shown,
        // disallow user to pan outside the view we show the wallpaper in.
        mFullResImageView.setPanLimit(SubsamplingScaleImageView.PAN_LIMIT_INSIDE);

        // Then set a fallback "page bitmap" to cover the whole MosaicView, which is an actual
        // (lower res) version of the image to be displayed.
        Point targetPageBitmapSize = new Point(mRawWallpaperSize);
        mWallpaperAsset.decodeBitmap(targetPageBitmapSize.x, targetPageBitmapSize.y,
                pageBitmap -> {
                    // Check that the activity is still around since the decoding task started.
                    if (getActivity() == null) {
                        return;
                    }

                    // The page bitmap may be null if there was a decoding error, so show an
                    // error dialog.
                    if (pageBitmap == null) {
                        showLoadWallpaperErrorDialog();
                        return;
                    }
                    // Some of these may be null depending on if the Fragment is paused, stopped,
                    // or destroyed.
                    mWallpaperSurface.setBackgroundColor(Color.TRANSPARENT);
                    if (mFullResImageView != null) {
                        // Set page bitmap.
                        mFullResImageView.setImage(ImageSource.bitmap(pageBitmap));

                        if (isWallpaperColorCached) {
                            crossFadeInMosaicView();
                        } else {
                            // Hide full image view then show it when wallpaper color is updated
                            mFullResImageView.setAlpha(0f);
                        }

                        setDefaultWallpaperZoomAndScroll(
                                mWallpaperAsset instanceof CurrentWallpaperAssetVN);
                        mFullResImageView.setOnStateChangedListener(
                                new SubsamplingScaleImageView.DefaultOnStateChangedListener() {
                                    @Override
                                    public void onCenterChanged(PointF newCenter, int origin) {
                                        super.onCenterChanged(newCenter, origin);
                                        // Disallow bottom sheet to popup when wallpaper is moving
                                        // by user dragging.
                                        mBottomActionBar.enableActionButtonsWithBottomSheet(false);
                                        mImageScaleChangeCounter.incrementAndGet();
                                        mFullResImageView.postDelayed(() -> {
                                            if (mImageScaleChangeCounter.decrementAndGet() == 0) {
                                                recalculateColors(false);
                                            }
                                        }, /* delayMillis= */ 100);
                                    }
                                });

                        // If the color isn't cached in SharedPreference, recalculate the Colors.
                        if (!isWallpaperColorCached) {
                            Handler.getMain().post(() -> {
                                recalculateColors(true);
                            });
                        }
                    }
                });

        mFullResImageView.setOnTouchListener((v, ev) -> {
            // Consume the touch event for collapsing bottom sheet while it is expanded or
            // dragging (not collapsed).
            if (mBottomActionBar != null && !mBottomActionBar.isBottomSheetCollapsed()) {
                mBottomActionBar.collapseBottomSheetIfExpanded();
                return true;
            }
            return false;
        });
    }

    private void recalculateColors(boolean cacheColor) {
        Context context = getContext();
        if (context == null) {
            Log.e(TAG, "Got null context, skip recalculating colors");
            return;
        }

        BitmapCropper bitmapCropper = mInjector.getBitmapCropper();
        bitmapCropper.cropAndScaleBitmap(mWallpaperAsset, mFullResImageView.getScale(),
                calculateCropRect(context, /* cropExtraWidth= */ true), /* adjustForRtl= */ false,
                new BitmapCropper.Callback() {
                    @Override
                    public void onBitmapCropped(Bitmap croppedBitmap) {
                        mRecalculateColorCounter.incrementAndGet();
                        sExecutor.execute(() -> {
                            boolean shouldRecycle = false;
                            ByteArrayOutputStream tmpOut = new ByteArrayOutputStream();
                            Bitmap cropped = croppedBitmap;
                            if (cropped.compress(Bitmap.CompressFormat.PNG, 100, tmpOut)) {
                                byte[] outByteArray = tmpOut.toByteArray();
                                BitmapFactory.Options options = new BitmapFactory.Options();
                                options.inPreferredColorSpace =
                                        ColorSpace.get(ColorSpace.Named.SRGB);
                                cropped = BitmapFactory.decodeByteArray(outByteArray, 0,
                                        outByteArray.length);
                            }
                            if (cropped.getConfig() == Bitmap.Config.HARDWARE) {
                                cropped = cropped.copy(Bitmap.Config.ARGB_8888, false);
                                shouldRecycle = true;
                            }
                            WallpaperColors colors = WallpaperColors.fromBitmap(cropped);
                            if (shouldRecycle) {
                                cropped.recycle();
                            }
                            if (mRecalculateColorCounter.decrementAndGet() == 0) {
                                Handler.getMain().post(() -> {
                                    onWallpaperColorsChanged(colors);
                                    if (mFullResImageView.getAlpha() == 0f) {
                                        crossFadeInMosaicView();
                                    }
                                });
                            }

                            if (cacheColor) {
                                mWallpaperPreferences.storeWallpaperColors(
                                        mWallpaper.getStoredWallpaperId(context), colors);
                            }
                        });
                    }

                    @Override
                    public void onError(@Nullable Throwable e) {
                        Log.w(TAG, "Recalculate colors, crop and scale bitmap failed.", e);
                    }
                });
    }

    /**
     * Makes the MosaicView visible with an alpha fade-in animation while fading out the loading
     * indicator.
     */
    private void crossFadeInMosaicView() {
        if (getActivity() != null && isAdded()) {
            long shortAnimationDuration = getResources().getInteger(
                    android.R.integer.config_shortAnimTime);

            mFullResImageView.setAlpha(0f);
            mFullResImageView.animate()
                    .alpha(1f)
                    .setInterpolator(ALPHA_OUT)
                    .setDuration(shortAnimationDuration)
                    .setListener(new AnimatorListenerAdapter() {
                        @Override
                        public void onAnimationEnd(Animator animation) {
                            // Clear the thumbnail bitmap reference to save memory since it's no
                            // longer visible.
                            if (mLowResImageView != null) {
                                mLowResImageView.setImageBitmap(null);
                            }
                        }
                    });
        }
    }

    /**
     * Sets the default wallpaper zoom and scroll position based on a "crop surface" (with extra
     * width to account for parallax) superimposed on the screen. Shows as much of the wallpaper as
     * possible on the crop surface and align screen to crop surface such that the default preview
     * matches what would be seen by the user in the left-most home screen.
     *
     * <p>This method is called once in the Fragment lifecycle after the wallpaper asset has loaded
     * and rendered to the layout.
     *
     * @param offsetToStart {@code true} if we want to offset the visible rectangle to the start
     *                                  side of the raw wallpaper; {@code false} otherwise.
     */
    private void setDefaultWallpaperZoomAndScroll(boolean offsetToStart) {
        // Determine minimum zoom to fit maximum visible area of wallpaper on crop surface.
        int cropWidth = mWallpaperSurface.getMeasuredWidth();
        int cropHeight = mWallpaperSurface.getMeasuredHeight();
        Point crop = new Point(cropWidth, cropHeight);
        Rect visibleRawWallpaperRect =
                WallpaperCropUtils.calculateVisibleRect(mRawWallpaperSize, crop);
        if (offsetToStart && mDisplayUtils.isOnWallpaperDisplay(requireActivity())) {
            if (WallpaperCropUtils.isRtl(requireContext())) {
                visibleRawWallpaperRect.offsetTo(mRawWallpaperSize.x
                                - visibleRawWallpaperRect.width(), visibleRawWallpaperRect.top);
            } else {
                visibleRawWallpaperRect.offsetTo(/* newLeft= */ 0, visibleRawWallpaperRect.top);
            }
        }

        final PointF centerPosition = new PointF(visibleRawWallpaperRect.centerX(),
                visibleRawWallpaperRect.centerY());

        Point visibleRawWallpaperSize = new Point(visibleRawWallpaperRect.width(),
                visibleRawWallpaperRect.height());

        final float defaultWallpaperZoom = WallpaperCropUtils.calculateMinZoom(
                visibleRawWallpaperSize, crop);
        final float minWallpaperZoom = defaultWallpaperZoom;


        // Set min wallpaper zoom and max zoom on MosaicView widget.
        mFullResImageView.setMaxScale(Math.max(DEFAULT_WALLPAPER_MAX_ZOOM, defaultWallpaperZoom));
        mFullResImageView.setMinScale(minWallpaperZoom);

        // Set center to composite positioning between scaled wallpaper and screen.
        mFullResImageView.setScaleAndCenter(minWallpaperZoom, centerPosition);
    }

    private Rect calculateCropRect(Context context, boolean cropExtraWidth) {
        float wallpaperZoom = mFullResImageView.getScale();
        Context appContext = context.getApplicationContext();

        Rect visibleFileRect = new Rect();
        mFullResImageView.visibleFileRect(visibleFileRect);

        int cropWidth = mWallpaperSurface.getMeasuredWidth();
        int cropHeight = mWallpaperSurface.getMeasuredHeight();
        int maxCrop = Math.max(cropWidth, cropHeight);
        int minCrop = Math.min(cropWidth, cropHeight);
        Point hostViewSize = new Point(cropWidth, cropHeight);

        Resources res = appContext.getResources();
        Point cropSurfaceSize = WallpaperCropUtils.calculateCropSurfaceSize(res, maxCrop, minCrop,
                cropWidth, cropHeight);
        return WallpaperCropUtils.calculateCropRect(appContext, hostViewSize,
                cropSurfaceSize, mRawWallpaperSize, visibleFileRect, wallpaperZoom, cropExtraWidth);
    }

    @Override
    protected void setCurrentWallpaper(@Destination int destination) {
<<<<<<< HEAD
        boolean highQuality = mFitStrategy.isHighQuality();
        @WallpaperPosition Integer wallpaperPosition = mFitStrategy.toWallpaperPosition();
        Rect cropRect = calculateCropRect(getContext());
        float screenScale = highQuality || wallpaperPosition != null ? 1f : WallpaperCropUtils.getScaleOfScreenResolution(
=======
        // Only crop extra wallpaper width for single display devices.
        Rect cropRect = calculateCropRect(getContext(), !mDisplayUtils.hasMultiInternalDisplays());
        float screenScale = WallpaperCropUtils.getScaleOfScreenResolution(
>>>>>>> 1818e320
                mFullResImageView.getScale(), cropRect, mWallpaperScreenSize.x,
                mWallpaperScreenSize.y);
        float scale = highQuality || wallpaperPosition != null ? 1f : mFullResImageView.getScale() * screenScale;
        Rect scaledCropRect = highQuality || wallpaperPosition != null ? null : new Rect(
                Math.round((float) cropRect.left * screenScale),
                Math.round((float) cropRect.top * screenScale),
                Math.round((float) cropRect.right * screenScale),
                Math.round((float) cropRect.bottom * screenScale));
        mWallpaperSetter.setCurrentWallpaper(getActivity(), mWallpaper, mWallpaperAsset,
                destination, highQuality, wallpaperPosition, scale, scaledCropRect,
                mWallpaperColors, SetWallpaperViewModel.getCallback(mViewModelProvider));
    }

    private void renderWorkspaceSurface() {
        mWorkspaceSurface.setZOrderMediaOverlay(true);
        mWorkspaceSurface.getHolder().addCallback(mWorkspaceSurfaceCallback);
    }

    private void renderImageWallpaper() {
        mWallpaperSurface.getHolder().addCallback(mWallpaperSurfaceCallback);
    }

    private class WallpaperSurfaceCallback implements SurfaceHolder.Callback {
        private Surface mLastSurface;
        private SurfaceControlViewHost mHost;

        @Override
        public void surfaceCreated(SurfaceHolder holder) {
            if (mLastSurface != holder.getSurface()) {
                mLastSurface = holder.getSurface();
                if (mFullResImageView != null) {
                    mFullResImageView.recycle();
                }
                Context context = getContext();
                View wallpaperPreviewContainer = LayoutInflater.from(context).inflate(
                        R.layout.fullscreen_wallpaper_preview, null);
                mFullResImageView = wallpaperPreviewContainer.findViewById(R.id.full_res_image);
                mLowResImageView = wallpaperPreviewContainer.findViewById(R.id.low_res_image);
                mLowResImageView.setRenderEffect(
                        RenderEffect.createBlurEffect(LOW_RES_BITMAP_BLUR_RADIUS,
                                LOW_RES_BITMAP_BLUR_RADIUS, Shader.TileMode.CLAMP));
                mWallpaperAsset.decodeRawDimensions(getActivity(), dimensions -> {
                    // Don't continue loading the wallpaper if the Fragment is detached.
                    if (getActivity() == null) {
                        return;
                    }

                    // Return early and show a dialog if dimensions are null (signaling a decoding
                    // error).
                    if (dimensions == null) {
                        showLoadWallpaperErrorDialog();
                        return;
                    }

                    // To avoid applying the wallpaper when it's not parsed. Now it's parsed, enable
                    // the bottom action bar to allow applying the wallpaper.
                    if (mBottomActionBar != null) {
                        mBottomActionBar.enableActions();
                    }

                    mRawWallpaperSize = dimensions;
                    initFullResView();
                });

                // Calculate the size of mWallpaperSurface based on system zoom's scale and
                // on the larger screen size (if more than one) so that the wallpaper is
                // rendered in a larger surface than what preview shows, simulating the behavior of
                // the actual wallpaper surface and so we can crop it to a size that fits in all
                // screens.
                float scale = WallpaperCropUtils.getSystemWallpaperMaximumScale(context);
                int origWidth = mWallpaperSurface.getWidth();
                int origHeight = mWallpaperSurface.getHeight();

                int scaledOrigWidth = origWidth;
                if (!mDisplayUtils.isOnWallpaperDisplay(requireActivity())) {
                    // Scale the width of the mWallpaperSurface if the current screen is not the
                    // largest screen (wallpaper screen).
                    float previewToScreenScale = (float) origWidth / mScreenSize.x;
                    scaledOrigWidth = (int) (mWallpaperScreenSize.x * previewToScreenScale);
                }
                int width = (int) (scaledOrigWidth * scale);
                int height = (int) (origHeight * scale);
                int left = (origWidth - width) / 2;
                int top = (origHeight - height) / 2;

                if (WallpaperCropUtils.isRtl(context)) {
                    left *= -1;
                }

                LayoutParams params = mWallpaperSurface.getLayoutParams();
                params.width = width;
                params.height = height;
                mWallpaperSurface.setX(left);
                mWallpaperSurface.setY(top);
                mWallpaperSurface.setLayoutParams(params);
                mWallpaperSurface.requestLayout();

                // Load a low-res placeholder image if there's a thumbnail available from the asset
                // that can be shown to the user more quickly than the full-sized image.
                Activity activity = requireActivity();
                // Change to background color if colorValue is Color.TRANSPARENT
                int placeHolderColor = ResourceUtils.getColorAttr(activity,
                        android.R.attr.colorBackground);
                if (mColorFuture.isDone()) {
                    try {
                        int colorValue = mColorFuture.get().getPlaceholderColor();
                        if (colorValue != Color.TRANSPARENT) {
                            placeHolderColor = colorValue;
                        }
                    } catch (InterruptedException | ExecutionException e) {
                        // Do nothing
                    }
                }
                mWallpaperSurface.setResizeBackgroundColor(placeHolderColor);
                mWallpaperSurface.setBackgroundColor(placeHolderColor);
                mLowResImageView.setBackgroundColor(placeHolderColor);

                mWallpaperAsset.loadLowResDrawable(activity, mLowResImageView, placeHolderColor,
                        mPreviewBitmapTransformation);

                wallpaperPreviewContainer.measure(
                        makeMeasureSpec(width, EXACTLY),
                        makeMeasureSpec(height, EXACTLY));
                wallpaperPreviewContainer.layout(0, 0, width, height);
                mTouchForwardingLayout.setTargetView(mFullResImageView);

                cleanUp();
                mHost = new SurfaceControlViewHost(context,
                        context.getDisplay(), mWallpaperSurface.getHostToken());
                mHost.setView(wallpaperPreviewContainer, wallpaperPreviewContainer.getWidth(),
                        wallpaperPreviewContainer.getHeight());
                mWallpaperSurface.setChildSurfacePackage(mHost.getSurfacePackage());
                // After surface creating, update workspaceSurface.
                mIsSurfaceCreated = true;
                updateScreenPreview(mLastSelectedTabPositionOptional.orElse(0) == 0);
            }
        }

        @Override
        public void surfaceChanged(SurfaceHolder holder, int format, int width, int height) { }

        @Override
        public void surfaceDestroyed(SurfaceHolder holder) { }

        public void cleanUp() {
            if (mHost != null) {
                mHost.release();
                mHost = null;
            }
            mIsSurfaceCreated = false;
        }
    }

    private boolean isWallpaperColorInCache(String storedWallpaperId) {
        if (storedWallpaperId == null || mWallpaperPreferences.getWallpaperColors(
                storedWallpaperId) == null) {
            return false;
        }
        return true;
    }

    @Override
    protected void updateScreenPreview(boolean isHomeSelected) {
        // Use View.GONE for WorkspaceSurface's visibility before its surface is created.
        mWorkspaceSurface.setVisibility(isHomeSelected && mIsSurfaceCreated ? View.VISIBLE :
                View.GONE);

        mLockPreviewContainer.setVisibility(isHomeSelected ? View.INVISIBLE : View.VISIBLE);

        mFullScreenAnimation.setIsHomeSelected(isHomeSelected);
    }
}<|MERGE_RESOLUTION|>--- conflicted
+++ resolved
@@ -588,16 +588,11 @@
 
     @Override
     protected void setCurrentWallpaper(@Destination int destination) {
-<<<<<<< HEAD
+        // Only crop extra wallpaper width for single display devices.
         boolean highQuality = mFitStrategy.isHighQuality();
         @WallpaperPosition Integer wallpaperPosition = mFitStrategy.toWallpaperPosition();
-        Rect cropRect = calculateCropRect(getContext());
-        float screenScale = highQuality || wallpaperPosition != null ? 1f : WallpaperCropUtils.getScaleOfScreenResolution(
-=======
-        // Only crop extra wallpaper width for single display devices.
         Rect cropRect = calculateCropRect(getContext(), !mDisplayUtils.hasMultiInternalDisplays());
-        float screenScale = WallpaperCropUtils.getScaleOfScreenResolution(
->>>>>>> 1818e320
+        float screenScale =  highQuality || wallpaperPosition != null ? 1f : WallpaperCropUtils.getScaleOfScreenResolution(
                 mFullResImageView.getScale(), cropRect, mWallpaperScreenSize.x,
                 mWallpaperScreenSize.y);
         float scale = highQuality || wallpaperPosition != null ? 1f : mFullResImageView.getScale() * screenScale;
