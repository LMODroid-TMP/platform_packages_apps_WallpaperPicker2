--- conflicted
+++ resolved
@@ -89,14 +89,11 @@
          * Sets the title in the toolbar.
          */
         void setToolbarTitle(CharSequence title);
-<<<<<<< HEAD
-=======
 
         /**
          * Fetches the wallpaper categories.
          */
         void fetchCategories();
->>>>>>> 6008ef32
     }
 
     private RecyclerView mImageGrid;
@@ -129,13 +126,10 @@
                 new WallpaperPickerRecyclerViewAccessibilityDelegate(
                         mImageGrid, (BottomSheetHost) getParentFragment(), getNumColumns()));
         getCategorySelectorFragmentHost().setToolbarTitle(getText(R.string.wallpaper_title));
-<<<<<<< HEAD
-=======
 
         if (!DeepLinkUtils.isDeepLink(getActivity().getIntent())) {
             getCategorySelectorFragmentHost().fetchCategories();
         }
->>>>>>> 6008ef32
 
         return view;
     }
@@ -262,10 +256,6 @@
             }
 
             getCategorySelectorFragmentHost().show(mCategory);
-<<<<<<< HEAD
-            getCategorySelectorFragmentHost().setToolbarTitle(mCategory.getTitle());
-=======
->>>>>>> 6008ef32
         }
 
         /**
