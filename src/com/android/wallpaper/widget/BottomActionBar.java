--- conflicted
+++ resolved
@@ -18,6 +18,7 @@
 import static com.google.android.material.bottomsheet.BottomSheetBehavior.STATE_COLLAPSED;
 import static com.google.android.material.bottomsheet.BottomSheetBehavior.STATE_EXPANDED;
 
+import android.app.Activity;
 import android.content.Context;
 import android.util.AttributeSet;
 import android.view.LayoutInflater;
@@ -34,34 +35,17 @@
 import com.google.android.material.bottomsheet.BottomSheetBehavior;
 import com.google.android.material.bottomsheet.BottomSheetBehavior.BottomSheetCallback;
 
-<<<<<<< HEAD
-import java.util.EnumMap;
-import java.util.EnumSet;
-import java.util.List;
-=======
 import java.util.ArrayDeque;
 import java.util.Arrays;
 import java.util.Deque;
 import java.util.EnumMap;
 import java.util.HashSet;
->>>>>>> 7a182a17
 import java.util.Map;
+import java.util.Set;
 
 /** A {@code ViewGroup} which provides the specific actions for the user to interact with. */
 public class BottomActionBar extends FrameLayout {
 
-<<<<<<< HEAD
-    /** The action items in the bottom action bar. */
-    public enum BottomAction {
-        CANCEL, ROTATION, INFORMATION, EDIT, APPLY,
-    }
-
-    private final Map<BottomAction, View> mActionList = new EnumMap<>(BottomAction.class);
-    private final BottomSheetBehavior<ViewGroup> mBottomSheetBehavior;
-    private final TextView mAttributionTitle;
-    private final TextView mAttributionSubtitle1;
-    private final TextView mAttributionSubtitle2;
-=======
     /**
      * Interface to be implemented by an Activity hosting a {@link BottomActionBar}
      */
@@ -126,23 +110,11 @@
     // The current selected action in the BottomActionBar, can be null when no action is selected.
     @Nullable private BottomAction mSelectedAction;
     @Nullable private AccessibilityCallback mAccessibilityCallback;
->>>>>>> 7a182a17
 
     public BottomActionBar(@NonNull Context context, @Nullable AttributeSet attrs) {
         super(context, attrs);
         LayoutInflater.from(context).inflate(R.layout.bottom_actions_layout, this, true);
 
-<<<<<<< HEAD
-        mAttributionTitle = findViewById(R.id.preview_attribution_pane_title);
-        mAttributionSubtitle1 = findViewById(R.id.preview_attribution_pane_subtitle1);
-        mAttributionSubtitle2 = findViewById(R.id.preview_attribution_pane_subtitle2);
-
-        mActionList.put(BottomAction.CANCEL, findViewById(R.id.action_cancel));
-        mActionList.put(BottomAction.ROTATION, findViewById(R.id.action_rotation));
-        mActionList.put(BottomAction.INFORMATION, findViewById(R.id.action_information));
-        mActionList.put(BottomAction.EDIT, findViewById(R.id.action_edit));
-        mActionList.put(BottomAction.APPLY, findViewById(R.id.action_apply));
-=======
         mActionMap.put(BottomAction.ROTATION, findViewById(R.id.action_rotation));
         mActionMap.put(BottomAction.DELETE, findViewById(R.id.action_delete));
         mActionMap.put(BottomAction.INFORMATION, findViewById(R.id.action_information));
@@ -151,7 +123,6 @@
         mActionMap.put(BottomAction.DOWNLOAD, findViewById(R.id.action_download));
         mActionMap.put(BottomAction.PROGRESS, findViewById(R.id.action_progress));
         mActionMap.put(BottomAction.APPLY, findViewById(R.id.action_apply));
->>>>>>> 7a182a17
 
         mBottomSheetView = findViewById(R.id.action_bottom_sheet);
         SizeCalculator.adjustBackgroundCornerRadius(mBottomSheetView);
@@ -218,16 +189,6 @@
      * @param contentView the view with content to be added on the bottom sheet
      * @param action the action to be bound to expand / collapse the bottom sheet
      */
-<<<<<<< HEAD
-    public void setActionClickListener(
-            BottomAction bottomAction, OnClickListener actionClickListener) {
-        mActionList.get(bottomAction).setOnClickListener(actionClickListener);
-    }
-
-    /** Clears all the actions' click listeners */
-    public void clearActionClickListeners() {
-        mActionList.forEach((bottomAction, view) -> view.setOnClickListener(null));
-=======
     public void attachViewToBottomSheetAndBindAction(View contentView, BottomAction action) {
         contentView.setVisibility(GONE);
         contentView.setFocusable(true);
@@ -244,7 +205,6 @@
     /** Collapses the bottom sheet. */
     public void collapseBottomSheetIfExpanded() {
         hideBottomSheetAndDeselectButtonIfExpanded();
->>>>>>> 7a182a17
     }
 
     /**
@@ -308,6 +268,10 @@
         findViewById(R.id.action_back).setOnClickListener(v -> activity.onBackPressed());
     }
 
+    /** Returns {@code true} if visible. */
+    public boolean isVisible() {
+        return getVisibility() == VISIBLE;
+    }
 
     /** Shows {@link BottomActionBar}. */
     public void show() {
@@ -346,8 +310,10 @@
      *
      * @param actions the specific actions
      */
-    public void showActions(EnumSet<BottomAction> actions) {
-        showActions(actions, true);
+    public void showActions(BottomAction... actions) {
+        for (BottomAction action : actions) {
+            mActionMap.get(action).setVisibility(VISIBLE);
+        }
     }
 
     /**
@@ -355,12 +321,6 @@
      *
      * @param actions the specific actions
      */
-<<<<<<< HEAD
-    public void hideActions(EnumSet<BottomAction> actions) {
-        showActions(actions, false);
-        if (actions.contains(BottomAction.INFORMATION)) {
-            mBottomSheetBehavior.setState(STATE_COLLAPSED);
-=======
     public void hideActions(BottomAction... actions) {
         for (BottomAction action : actions) {
             mActionMap.get(action).setVisibility(GONE);
@@ -368,7 +328,6 @@
             if (isExpandable(action) && mSelectedAction == action) {
                 hideBottomSheetAndDeselectButtonIfExpanded();
             }
->>>>>>> 7a182a17
         }
     }
 
@@ -377,11 +336,6 @@
      *
      * @param actions the specific actions which will be shown. Others will be hidden.
      */
-<<<<<<< HEAD
-    public void showActionsOnly(EnumSet<BottomAction> actions) {
-        showActions(actions);
-        hideActions(EnumSet.complementOf(actions));
-=======
     public void showActionsOnly(BottomAction... actions) {
         final Set<BottomAction> actionsSet = new HashSet<>(Arrays.asList(actions));
 
@@ -413,23 +367,15 @@
      */
     public void hideAllActions() {
         showActionsOnly(/* No actions to show */);
->>>>>>> 7a182a17
     }
 
     /** Enables all the actions' {@link View}. */
     public void enableActions() {
-<<<<<<< HEAD
-        enableActions(true);
-=======
         enableActions(BottomAction.values());
->>>>>>> 7a182a17
     }
 
     /** Disables all the actions' {@link View}. */
     public void disableActions() {
-<<<<<<< HEAD
-        enableActions(false);
-=======
         disableActions(BottomAction.values());
     }
 
@@ -442,18 +388,19 @@
         for (BottomAction action : actions) {
             mActionMap.get(action).setEnabled(true);
         }
->>>>>>> 7a182a17
-    }
-
-    private void enableActions(boolean enable) {
-        mActionList.forEach((bottomAction, view) -> view.setEnabled(enable));
-    }
-
-<<<<<<< HEAD
-    private void showActions(EnumSet<BottomAction> actions, boolean show) {
-        actions.forEach(bottomAction ->
-                mActionList.get(bottomAction).setVisibility(show ? VISIBLE : GONE));
-=======
+    }
+
+    /**
+     * Disables specified actions' {@link View}.
+     *
+     * @param actions the specified actions to disable their views
+     */
+    public void disableActions(BottomAction... actions) {
+        for (BottomAction action : actions) {
+            mActionMap.get(action).setEnabled(false);
+        }
+    }
+
     /** Sets a default selected action button. */
     public void setDefaultSelectedButton(BottomAction action) {
         if (mSelectedAction == null) {
@@ -495,7 +442,6 @@
         mBottomSheetView.removeAllViews();
         mBottomSheetBehavior.reset();
         mSelectedAction = null;
->>>>>>> 7a182a17
     }
 
     private void updateSelectedState(BottomAction bottomAction, boolean selected) {
